
from __future__ import annotations
"""Shared benchmarking utilities for CLI runners.

Includes adapter bootstrap, timing/memory measurement, JSON export helpers,
and per-kind (KEM/SIG) micro-benchmark orchestrators.
"""
<<<<<<< HEAD
import time, json, pathlib, base64, multiprocessing, threading, sys
=======
import time, json, pathlib, base64, multiprocessing, threading, statistics
>>>>>>> 60f9bc50
from dataclasses import dataclass, asdict
from typing import Callable, Dict, Any, List, Tuple
from pqcbench import registry
from functools import partial
from pqcbench.key_analysis import (
    DEFAULT_PAIR_SAMPLE_LIMIT,
    DEFAULT_SECRET_KEY_SAMPLES,
    derive_model,
    summarize_secret_keys,
)

_MP_CONTEXT = multiprocessing.get_context('spawn')
_MEMORY_SAMPLE_INTERVAL = 0.0015  # seconds between RSS samples
_HERE = pathlib.Path(__file__).resolve()
_NATIVE_WARNED = False

try:
    _PROJECT_ROOT = next(p for p in _HERE.parents if (p / "libs").exists())
except StopIteration:
    _PROJECT_ROOT = _HERE.parents[0]

for rel in (
    pathlib.Path("libs/core/src"),
    pathlib.Path("libs/adapters/native/src"),
    pathlib.Path("libs/adapters/liboqs/src"),
    pathlib.Path("libs/adapters/rsa/src"),
):
    candidate = _PROJECT_ROOT / rel
    if candidate.exists():
        candidate_str = str(candidate)
        if candidate_str not in sys.path:
            sys.path.append(candidate_str)

_ADAPTER_PATHS = {
    "pqcbench_rsa": _PROJECT_ROOT / "libs" / "adapters" / "rsa" / "src",
    "pqcbench_liboqs": _PROJECT_ROOT / "libs" / "adapters" / "liboqs" / "src",
    "pqcbench_native": _PROJECT_ROOT / "libs" / "adapters" / "native" / "src",
}


def _load_adapters() -> None:
    import importlib, importlib.util, traceback
    modules = ("pqcbench_rsa", "pqcbench_liboqs", "pqcbench_native")
    global _NATIVE_WARNED
    for mod in modules:
        spec = importlib.util.find_spec(mod)
        if spec is None:
            candidate = _ADAPTER_PATHS.get(mod)
            if candidate and candidate.exists():
                if str(candidate) not in sys.path:
                    sys.path.append(str(candidate))
                spec = importlib.util.find_spec(mod)
        if spec is None:
            if mod == "pqcbench_native" and not _NATIVE_WARNED:
                print("[adapter optional] pqcbench_native not installed; build native/ or install the package to enable the C backend.")
                _NATIVE_WARNED = True
            continue
        try:
            module = importlib.import_module(mod)
        except Exception as e:
            print(f"[adapter import error] {mod}: {e}")
            traceback.print_exc()
        else:
            if mod == "pqcbench_native" and not getattr(module, "_available", False):
                if not _NATIVE_WARNED:
                    print("[adapter optional] pqcbench_native shared library not found. Build native/ (cmake --build) or set PQCBENCH_NATIVE_LIB to the compiled library path.")
                    _NATIVE_WARNED = True

_load_adapters()


@dataclass
class OpStats:
    runs: int
    mean_ms: float
    min_ms: float
    max_ms: float
    median_ms: float
    stddev_ms: float
    range_ms: float
    series: List[float]
    # Memory footprint metrics (per-run process delta / Python peak)
    mem_mean_kb: float | None = None
    mem_min_kb: float | None = None
    mem_max_kb: float | None = None
    mem_median_kb: float | None = None
    mem_stddev_kb: float | None = None
    mem_range_kb: float | None = None
    mem_series_kb: List[float] | None = None

@dataclass
class AlgoSummary:
    algo: str
    kind: str   # 'KEM' or 'SIG'
    ops: Dict[str, OpStats]
    meta: Dict[str, Any]

def measure(fn: Callable[[], None], runs: int) -> OpStats:
    """Measure time and memory footprint in isolated runs.

    Every iteration executes in a fresh Python process so caches, allocator pools,
    and liboqs state from previous runs cannot influence the measurement.
    Reported memory captures the peak unique RSS delta observed during the run
    (sampled every ~1.5 ms) merged with the Python heap peak (KB). If psutil or
    tracemalloc are unavailable, the fields remain None.
    """
    times: List[float] = []
    mem_peaks_kb: List[float] = []

    for _ in range(runs):
        dt_ms, mem_kb = _run_isolated(fn)
        times.append(dt_ms)
        if mem_kb is not None:
            mem_peaks_kb.append(mem_kb)

    mean = sum(times) / len(times)
    median = statistics.median(times)
    stddev = statistics.pstdev(times) if len(times) > 1 else 0.0
    range_ms = max(times) - min(times)

    if mem_peaks_kb:
        mem_mean = sum(mem_peaks_kb) / len(mem_peaks_kb)
        mem_min = min(mem_peaks_kb)
        mem_max = max(mem_peaks_kb)
        mem_median = statistics.median(mem_peaks_kb)
        mem_stddev = statistics.pstdev(mem_peaks_kb) if len(mem_peaks_kb) > 1 else 0.0
        mem_range = mem_max - mem_min
        return OpStats(
            runs=runs,
            mean_ms=mean,
            min_ms=min(times),
            max_ms=max(times),
            median_ms=median,
            stddev_ms=stddev,
            range_ms=range_ms,
            series=times,
            mem_mean_kb=mem_mean,
            mem_min_kb=mem_min,
            mem_max_kb=mem_max,
            mem_median_kb=mem_median,
            mem_stddev_kb=mem_stddev,
            mem_range_kb=mem_range,
            mem_series_kb=mem_peaks_kb,
        )
    else:
        return OpStats(
            runs=runs,
            mean_ms=mean,
            min_ms=min(times),
            max_ms=max(times),
            median_ms=median,
            stddev_ms=stddev,
            range_ms=range_ms,
            series=times,
        )


def _run_isolated(fn: Callable[[], None]) -> Tuple[float, float | None]:
    """Execute `fn` in a fresh process and return (time_ms, memory_kb)."""
    parent_conn, child_conn = _MP_CONTEXT.Pipe(duplex=False)
    proc = _MP_CONTEXT.Process(target=_isolated_worker, args=(fn, child_conn))
    proc.start()
    child_conn.close()
    try:
        result = parent_conn.recv()
    except EOFError:
        proc.join()
        raise RuntimeError("Benchmark worker exited without reporting results.")
    finally:
        parent_conn.close()
    proc.join()
    status = result.get("status")
    if status == "ok":
        return result["time_ms"], result["mem_kb"]
    err = result.get("error") or "unknown error"
    tb = result.get("traceback")
    message = f"Benchmark worker failed: {err}"
    if tb:
        message = f"{message}\n{tb}"
    raise RuntimeError(message)


def _isolated_worker(fn: Callable[[], None], conn) -> None:
    """Child-process entry point for isolated measurements."""
    try:
        dt, mem_kb = _single_run_metrics(fn)
        conn.send({"status": "ok", "time_ms": dt, "mem_kb": mem_kb})
    except Exception as exc:
        import traceback
        conn.send({
            "status": "error",
            "error": repr(exc),
            "traceback": traceback.format_exc(),
        })
    finally:
        conn.close()


def _single_run_metrics(fn: Callable[[], None]) -> Tuple[float, float | None]:
    """Run `fn` exactly once, capturing time and memory usage."""
    import os
    import gc
    import time as _time

    baseline_bytes: int | None = None
    after_bytes: int | None = None
    rss_peak_kb: float | None = None
    proc = None
    monitor_stop: threading.Event | None = None
    monitor_thread: threading.Thread | None = None
    peak_bytes_holder: list[int | None] = []

    try:
        import psutil  # type: ignore
        proc = psutil.Process(os.getpid())

        def _sample_process_bytes() -> int:
            try:
                full = proc.memory_full_info()
                uss = getattr(full, "uss", None)
                if uss is not None:
                    return int(uss)
            except Exception:
                pass
            return int(proc.memory_info().rss)

        gc.collect()
        baseline_bytes = _sample_process_bytes()
        monitor_stop = threading.Event()
        peak_bytes_holder = [baseline_bytes]

        def _monitor_peak() -> None:
            base = baseline_bytes if baseline_bytes is not None else 0
            local_peak = base
            while not monitor_stop.is_set():
                try:
                    sample = _sample_process_bytes()
                    if sample is not None and sample > local_peak:
                        local_peak = sample
                except Exception:
                    pass
                if monitor_stop.wait(_MEMORY_SAMPLE_INTERVAL):
                    break
            try:
                sample = _sample_process_bytes()
                if sample is not None and sample > local_peak:
                    local_peak = sample
            except Exception:
                pass
            peak_bytes_holder[0] = local_peak

        monitor_thread = threading.Thread(
            target=_monitor_peak,
            name="pqcbench-memmon",
            daemon=True,
        )
        monitor_thread.start()
    except Exception:
        proc = None  # type: ignore
        monitor_stop = None
        monitor_thread = None
        peak_bytes_holder = []

    try:
        import tracemalloc  # type: ignore
        tracemalloc.start()
        use_tracemalloc = True
    except Exception:
        tracemalloc = None  # type: ignore
        use_tracemalloc = False

    t0 = _time.perf_counter()
    try:
        fn()
    finally:
        if monitor_stop is not None:
            monitor_stop.set()
        if monitor_thread is not None:
            monitor_thread.join(timeout=0.5)
    dt_ms = (_time.perf_counter() - t0) * 1000.0

    rss_peak_bytes: int | None = None
    if peak_bytes_holder:
        candidate = peak_bytes_holder[0]
        if isinstance(candidate, int):
            rss_peak_bytes = candidate

    if proc is not None and baseline_bytes is not None:
        try:
            after_bytes = _sample_process_bytes()
        except Exception:
            after_bytes = None
        gc.collect()

    candidate_deltas: List[float] = []
    if baseline_bytes is not None:
        if rss_peak_bytes is not None:
            candidate_deltas.append(max(0.0, float(rss_peak_bytes - baseline_bytes)))
        if after_bytes is not None:
            candidate_deltas.append(max(0.0, float(after_bytes - baseline_bytes)))
    if candidate_deltas:
        rss_peak_kb = max(candidate_deltas) / 1024.0

    py_peak_kb: float | None = None
    if use_tracemalloc and tracemalloc is not None:
        try:
            _, peak_bytes = tracemalloc.get_traced_memory()
            py_peak_kb = peak_bytes / 1024.0
        finally:
            tracemalloc.stop()

    if py_peak_kb is not None:
        rss_peak_kb = max(rss_peak_kb or 0.0, py_peak_kb)

    gc.collect()
    return dt_ms, rss_peak_kb


def _kem_keygen_once(name: str) -> None:
    cls = registry.get(name)
    cls().keygen()


def _kem_encapsulate_once(name: str) -> None:
    cls = registry.get(name)
    pk, _ = cls().keygen()
    cls().encapsulate(pk)


def _kem_decapsulate_once(name: str) -> None:
    cls = registry.get(name)
    pk, sk = cls().keygen()
    ct, _ = cls().encapsulate(pk)
    cls().decapsulate(sk, ct)


def _sig_keygen_once(name: str) -> None:
    cls = registry.get(name)
    cls().keygen()


def _sig_sign_once(name: str, message_size: int) -> None:
    cls = registry.get(name)
    msg = b"x" * int(message_size)
    _, sk = cls().keygen()
    cls().sign(sk, msg)


def _sig_verify_once(name: str, message_size: int) -> None:
    cls = registry.get(name)
    msg = b"x" * int(message_size)
    pk, sk = cls().keygen()
    sig = cls().sign(sk, msg)
    cls().verify(pk, msg, sig)


def _standardize_security(summary: AlgoSummary, sec: Dict[str, Any]) -> Dict[str, Any]:
    """Create a standardized, compact security block from estimator output.

    The goal is to remove repetition and provide a uniform shape across algorithms
    while preserving important details. Family-specific extras are grouped under
    'parameters', 'resources', and 'estimates'.
    """
    extras = dict(sec.get("extras") or {})
    algo = summary.algo
    mechanism = sec.get("mechanism") or summary.meta.get("mechanism")

    # Infer family
    fam = None
    if isinstance(extras.get("params"), dict):
        fam = extras["params"].get("family")
    if not fam:
        fam_map = {
            "rsa-oaep": "RSA",
            "rsa-pss": "RSA",
            "kyber": "ML-KEM",
            "dilithium": "ML-DSA",
            "falcon": "Falcon",
            "hqc": "HQC",
            "sphincsplus": "SPHINCS+",
            "sphincs+": "SPHINCS+",
            "xmssmt": "XMSSMT",
            "mayo": "MAYO",
        }
        fam = fam_map.get(algo)

    # Common header
    out: Dict[str, Any] = {
        "mechanism": mechanism,
        "family": fam,
        "category_floor": extras.get("category_floor"),
        "nist_category": extras.get("nist_category"),
        "classical_bits": sec.get("classical_bits"),
        "quantum_bits": sec.get("quantum_bits"),
        "shor_breakable": bool(sec.get("shor_breakable")),
        "notes": sec.get("notes"),
    }

    # Estimator info (if applicable)
    est_name = extras.get("estimator_model")
    est_profile = extras.get("lattice_profile")
    if est_name or est_profile:
        out["estimator"] = {
            "name": est_name,
            "profile": est_profile,
            "available": bool(est_name) and not str(est_name).startswith("unavailable"),
        }

    # Parameters per family (best-effort)
    params: Dict[str, Any] | None = None
    if algo == "kyber":
        params = (extras.get("mlkem", {}) or {}).get("kyber_params")
    elif algo == "dilithium":
        params = (extras.get("mldsa", {}) or {}).get("dilithium_params")
    elif algo == "falcon":
        params = (extras.get("falcon", {}) or {}).get("params")
    elif algo in ("sphincsplus", "sphincs+"):
        sx = (extras.get("sphincs") or {})
        params = {
            "hash_output_bits": sx.get("hash_output_bits"),
            "variant": sx.get("variant"),
            "family": sx.get("family"),
        }
    elif algo == "xmssmt":
        xx = (extras.get("xmss") or {})
        params = {
            "hash_output_bits": xx.get("hash_output_bits"),
            "tree_height": (xx.get("structure") or {}).get("tree_height"),
            "layers": (xx.get("structure") or {}).get("layers"),
        }
    elif algo == "hqc":
        # Parameters for HQC are not currently stored in params.py by default
        params = None
    elif algo in ("rsa-oaep", "rsa-pss"):
        params = {"modulus_bits": extras.get("modulus_bits")}
    elif algo == "mayo":
        params = (extras.get("mayo", {}) or {}).get("params")
    # Fallback to ParamHint if nothing else
    if not params and isinstance(extras.get("params"), dict):
        ph = extras["params"]
        params = {k: ph.get(k) for k in ("mechanism", "notes")}
        # Include any extras provided in ParamHint
        if isinstance(ph.get("extras"), dict):
            params.update(ph["extras"])  # type: ignore
    if params:
        out["parameters"] = params

    # Resources (RSA-specific)
    if algo in ("rsa-oaep", "rsa-pss"):
        res = {k: extras.get(k) for k in ("logical_qubits", "toffoli", "t_count", "meas_depth", "depth_form", "t_per_toffoli", "rsa_model")}
        if extras.get("surface"):
            res["surface"] = extras.get("surface")
        out["resources"] = res

    # Estimates (curated or algorithm-specific)
    estimates: Dict[str, Any] = {}
    # Lattice curated
    if algo == "kyber":
        ce = (extras.get("mlkem", {}) or {}).get("curated_estimates")
        if ce:
            estimates["curated"] = ce
    elif algo == "dilithium":
        ce = (extras.get("mldsa", {}) or {}).get("curated_estimates")
        if ce:
            estimates["curated"] = ce
        consts = (extras.get("mldsa", {}) or {}).get("core_svp_constants")
        if consts:
            out.setdefault("assumptions", {})["core_svp_constants"] = consts
    elif algo == "falcon":
        ce = (extras.get("falcon", {}) or {}).get("curated_estimates")
        if ce:
            estimates["curated"] = ce
        consts = (extras.get("falcon", {}) or {}).get("core_svp_constants")
        if consts:
            out.setdefault("assumptions", {})["core_svp_constants"] = consts
    elif algo in ("sphincsplus", "sphincs+"):
        sx = extras.get("sphincs") or {}
        if sx.get("curated_estimates"):
            estimates["curated"] = sx.get("curated_estimates")
        if sx.get("hash_costs"):
            estimates["hash_costs"] = sx.get("hash_costs")
    elif algo == "xmssmt":
        xx = extras.get("xmss") or {}
        if xx.get("hash_costs"):
            estimates["hash_costs"] = xx.get("hash_costs")
    elif algo == "hqc":
        # Coarse ISD exponents (if present)
        keys = [
            "isd_model",
            "isd_time_bits_classical",
            "isd_mem_bits_classical",
            "isd_time_bits_quantum_grover",
            "isd_time_bits_quantum_conservative",
        ]
        isd = {k: extras.get(k) for k in keys if k in extras}
        if isd:
            estimates["hqc_isd"] = isd
    elif algo == "mayo":
        my = extras.get("mayo") or {}
        if my.get("curated_estimates"):
            estimates["curated"] = my.get("curated_estimates")
        if my.get("checks"):
            estimates["checks"] = my.get("checks")

    # Lattice estimator details
    if "classical_sieve" in extras or "qram_assisted" in extras or "beta" in extras:
        lat = {}
        if isinstance(extras.get("classical_sieve"), dict):
            lat["classical_sieve_bits"] = extras["classical_sieve"].get("bits")
        if isinstance(extras.get("qram_assisted"), dict):
            lat["qram_sieve_bits"] = extras["qram_assisted"].get("bits")
        if extras.get("beta") is not None:
            lat["beta"] = extras.get("beta")
        if lat:
            estimates["lattice"] = lat

    if estimates:
        out["estimates"] = estimates

    # Brute-force baseline (educational). Copy through directly for visibility.
    if isinstance(extras.get("bruteforce"), dict):
        out["bruteforce"] = extras["bruteforce"]

    return out


def _build_export_payload(summary: AlgoSummary, *, security_opts: dict | None = None) -> dict:
    """Construct the JSON payload including security estimates, standardized."""
    # Attach security estimates (best-effort; never fail export on estimator issues)
    try:
        from pqcbench.security_estimator import estimate_for_summary, EstimatorOptions  # type: ignore
        opts = None
        if security_opts is not None:
            opts = EstimatorOptions(
                lattice_use_estimator=bool(security_opts.get("lattice_use_estimator", False)),
                lattice_model=security_opts.get("lattice_model"),
                lattice_profile=security_opts.get("lattice_profile"),
                rsa_surface=bool(security_opts.get("rsa_surface", False)),
                rsa_model=security_opts.get("rsa_model"),
                quantum_arch=security_opts.get("quantum_arch"),
                phys_error_rate=float(security_opts.get("phys_error_rate", 1e-3)),
                cycle_time_s=float(security_opts.get("cycle_time_s", 1e-6)),
                target_total_fail_prob=float(security_opts.get("target_total_fail_prob", 1e-2)),
            )
        security_raw = estimate_for_summary(summary, options=opts)
        security_std = _standardize_security(summary, security_raw)
    except Exception as _e:
        security_raw = {"error": "security estimator unavailable"}
        security_std = security_raw

    return {
        "algo": summary.algo,
        "kind": summary.kind,
        "ops": {k: asdict(v) for k, v in summary.ops.items()},
        "meta": summary.meta,
        "security": security_std,
    }


def export_json(summary: AlgoSummary, export_path: str | None, *, security_opts: dict | None = None) -> None:
    if not export_path:
        return
    # Normalize Windows-style separators on POSIX if users pass e.g. "results\file.json"
    if "\\" in export_path and ":" not in export_path:
        export_path = export_path.replace("\\", "/")
    path = pathlib.Path(export_path)
    # Resolve relative paths to the repository root so results/ always lands at repo root
    if not path.is_absolute():
        path = _repo_root() / path
    path.parent.mkdir(parents=True, exist_ok=True)
    with path.open("w", encoding="utf-8") as f:
        json.dump(_build_export_payload(summary, security_opts=security_opts), f, indent=2)

def _export_json_blob(data: dict, export_path: str | None) -> None:
    if not export_path:
        return
    # Normalize Windows separators for relative paths
    if "\\" in export_path and ":" not in export_path:
        export_path = export_path.replace("\\", "/")
    path = pathlib.Path(export_path)
    if not path.is_absolute():
        path = _repo_root() / path
    path.parent.mkdir(parents=True, exist_ok=True)
    with path.open("w", encoding="utf-8") as f:
        json.dump(data, f, indent=2)

def _b64(x: bytes | bytearray | None) -> str | None:
    if x is None:
        return None
    return base64.b64encode(bytes(x)).decode("ascii")

def _repo_root() -> pathlib.Path:
    """Best-effort detection of the repository root (directory containing .git).
    Falls back to the current working directory if not found.
    """
    here = pathlib.Path(__file__).resolve()
    for p in (here, *here.parents):
        if (p / ".git").exists():
            return p
    return pathlib.Path.cwd()


def _sample_secret_key_analysis(name: str, cls, mechanism: str | None, kind: str) -> Dict[str, Any] | None:
    """Collect lightweight Hamming-weight/distance stats across fresh keygens."""
    try:
        keys: List[bytes] = []
        for _ in range(DEFAULT_SECRET_KEY_SAMPLES):
            try:
                _, sk = cls().keygen()
            except Exception:
                continue
            if not isinstance(sk, (bytes, bytearray)):
                return None
            sk_bytes = bytes(sk)
            if not sk_bytes:
                continue
            keys.append(sk_bytes)
        if len(keys) < 4:
            return None

        family = None
        hint = None
        try:
            from pqcbench.params import find as find_params  # type: ignore

            if mechanism:
                hint = find_params(mechanism)
            if not hint:
                hint = find_params(name)
            if hint:
                family = hint.family
        except Exception:
            hint = None
            family = None

        model = derive_model(family, hint)
        summary = summarize_secret_keys(keys, model=model, pair_sample_limit=DEFAULT_PAIR_SAMPLE_LIMIT)
        context: Dict[str, Any] = {
            "algo": name,
            "kind": kind,
            "family": family,
            "mechanism": mechanism,
            "sampled_keys": len(keys),
        }
        if hint:
            context.update(
                {
                    "category_floor": hint.category_floor,
                    "param_notes": hint.notes,
                }
            )
        summary["context"] = context
        return summary
    except Exception as exc:
        return {"method": "bitstring_hw_hd_v1", "error": repr(exc)}

def run_kem(name: str, runs: int) -> AlgoSummary:
    """Run a KEM micro-benchmark for the registered algorithm `name`.

    Measures wall-clock latency (and optional memory deltas) for:
    - keygen
    - encapsulate
    - decapsulate

    Fresh keys are generated for each run of encapsulate/decapsulate to avoid
    reusing state and to keep comparisons fair.
    """
    cls = registry.get(name)
    ops: Dict[str, OpStats] = {}
    ops["keygen"] = measure(partial(_kem_keygen_once, name), runs)
    ops["encapsulate"] = measure(partial(_kem_encapsulate_once, name), runs)
    ops["decapsulate"] = measure(partial(_kem_decapsulate_once, name), runs)
    instance = cls()
    pk, sk = instance.keygen()
    ct, ss = cls().encapsulate(pk)
    _ct_len = len(ct) if isinstance(ct, (bytes, bytearray)) else None
    _ss_len = len(ss) if isinstance(ss, (bytes, bytearray)) else None
    _ct_expansion = None
    try:
        if _ct_len is not None and _ss_len and _ss_len > 0:
            _ct_expansion = float(_ct_len) / float(_ss_len)
    except Exception:
        _ct_expansion = None
    meta = {
        "public_key_len": len(pk) if isinstance(pk, (bytes, bytearray)) else None,
        "secret_key_len": len(sk) if isinstance(sk, (bytes, bytearray)) else None,
        "ciphertext_len": _ct_len,
        "shared_secret_len": _ss_len,
        "ciphertext_expansion_ratio": _ct_expansion,
        "mechanism": getattr(instance, "mech", None) or getattr(instance, "alg", None) or getattr(instance, "_mech", None),
    }
    analysis = _sample_secret_key_analysis(name, cls, meta.get("mechanism"), "KEM")
    if analysis:
        meta["secret_key_analysis"] = analysis
    return AlgoSummary(algo=name, kind="KEM", ops=ops, meta=meta)


def run_sig(name: str, runs: int, message_size: int) -> AlgoSummary:
    """Run a signature micro-benchmark for the registered algorithm `name`.

    Measures wall-clock latency (and optional memory deltas) for:
    - keygen
    - sign (with fresh keys per run)
    - verify (with fresh keys/signature per run)
    """
    cls = registry.get(name)
    ops: Dict[str, OpStats] = {}
    ops["keygen"] = measure(partial(_sig_keygen_once, name), runs)
    ops["sign"] = measure(partial(_sig_sign_once, name, message_size), runs)
    ops["verify"] = measure(partial(_sig_verify_once, name, message_size), runs)
    instance = cls()
    pk, sk = instance.keygen()
    msg = b"x" * message_size
    sig = instance.sign(sk, msg)
    _sig_len = len(sig) if isinstance(sig, (bytes, bytearray)) else None
    _sig_expansion = None
    try:
        if _sig_len is not None and message_size and int(message_size) > 0:
            _sig_expansion = float(_sig_len) / float(int(message_size))
    except Exception:
        _sig_expansion = None
    meta = {
        "public_key_len": len(pk) if isinstance(pk, (bytes, bytearray)) else None,
        "secret_key_len": len(sk) if isinstance(sk, (bytes, bytearray)) else None,
        "signature_len": _sig_len,
        "message_size": message_size,
        "signature_expansion_ratio": _sig_expansion,
        "mechanism": getattr(instance, "mech", None) or getattr(instance, "alg", None) or getattr(instance, "_mech", None),
    }
    analysis = _sample_secret_key_analysis(name, cls, meta.get("mechanism"), "SIG")
    if analysis:
        meta["secret_key_analysis"] = analysis
    return AlgoSummary(algo=name, kind="SIG", ops=ops, meta=meta)


def export_trace_kem(name: str, export_path: str | None) -> None:
    if not export_path:
        return
    cls = registry.get(name)
    algo = cls()
    pk, sk = algo.keygen()
    ct, ss = algo.encapsulate(pk)
    ss_dec = algo.decapsulate(sk, ct)
    trace = {
        "algo": name,
        "kind": "KEM",
        "trace": {
            "keygen": {"public_key": _b64(pk), "secret_key": _b64(sk)},
            "encapsulate": {"ciphertext": _b64(ct), "shared_secret": _b64(ss)},
            "decapsulate": {"shared_secret": _b64(ss_dec), "matches": (ss == ss_dec)},
        }
    }
    _export_json_blob(trace, export_path)

def export_trace_sig(name: str, message_size: int, export_path: str | None) -> None:
    if not export_path:
        return
    cls = registry.get(name)
    algo = cls()
    pk, sk = algo.keygen()
    msg = b"x" * int(message_size)
    sig = algo.sign(sk, msg)
    ok = algo.verify(pk, msg, sig)
    trace = {
        "algo": name,
        "kind": "SIG",
        "trace": {
            "keygen": {"public_key": _b64(pk), "secret_key": _b64(sk)},
            "message": _b64(msg),
            "sign": {"signature": _b64(sig)},
            "verify": {"ok": bool(ok)},
        }
    }
    _export_json_blob(trace, export_path)
<|MERGE_RESOLUTION|>--- conflicted
+++ resolved
@@ -5,11 +5,9 @@
 Includes adapter bootstrap, timing/memory measurement, JSON export helpers,
 and per-kind (KEM/SIG) micro-benchmark orchestrators.
 """
-<<<<<<< HEAD
-import time, json, pathlib, base64, multiprocessing, threading, sys
-=======
-import time, json, pathlib, base64, multiprocessing, threading, statistics
->>>>>>> 60f9bc50
+
+import time, json, pathlib, base64, multiprocessing, threading, sys, statistics
+
 from dataclasses import dataclass, asdict
 from typing import Callable, Dict, Any, List, Tuple
 from pqcbench import registry
